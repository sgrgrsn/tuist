// swift-tools-version:5.0

import PackageDescription

let package = Package(
    name: "tuist",
    platforms: [.macOS(.v10_12)],
    products: [
        .executable(name: "tuist", targets: ["tuist"]),
        .executable(name: "tuistenv", targets: ["tuistenv"]),
        .library(name: "ProjectDescription",
                 type: .dynamic,
                 targets: ["ProjectDescription"]),

        /// TuistGenerator
        ///
        /// A high level Xcode generator library
        /// responsible for generating Xcode projects & workspaces.
        ///
        /// This library can be used in external tools that wish to
        /// leverage Tuist's Xcode generation features.
        ///
        /// Note: This library should be treated as **unstable** as
        ///       it is still under development and may include breaking
        ///       changes in future releases.
        .library(name: "TuistGenerator",
                 targets: ["TuistGenerator"]),
    ],
    dependencies: [
        .package(url: "https://github.com/tuist/XcodeProj", .upToNextMajor(from: "7.8.0")),
        .package(url: "https://github.com/apple/swift-package-manager", .upToNextMajor(from: "0.5.0")),
        .package(url: "https://github.com/IBM-Swift/BlueSignals", .upToNextMajor(from: "1.0.21")),
        .package(url: "https://github.com/ReactiveX/RxSwift.git", .upToNextMajor(from: "5.0.1")),
        .package(url: "https://github.com/rnine/Checksum.git", .upToNextMajor(from: "1.0.2")),
        .package(url: "https://github.com/apple/swift-log.git", .upToNextMajor(from: "1.2.0")),
        .package(url: "https://github.com/thii/xcbeautify.git", .upToNextMajor(from: "0.7.3")),
        .package(url: "https://github.com/krzyzanowskim/CryptoSwift", .upToNextMajor(from: "1.3.0")),
    ],
    targets: [
        .target(
            name: "TuistCore",
            dependencies: ["SPMUtility", "TuistSupport", "XcodeProj"]
        ),
        .target(
            name: "TuistCoreTesting",
            dependencies: ["TuistCore", "TuistSupportTesting"]
        ),
        .testTarget(
            name: "TuistCoreTests",
            dependencies: ["TuistCore", "TuistCoreTesting", "TuistSupportTesting"]
        ),
        .testTarget(
            name: "TuistCoreIntegrationTests",
            dependencies: ["TuistCore", "TuistSupportTesting"]
        ),
        .target(
            name: "TuistKit",
<<<<<<< HEAD
            dependencies: ["XcodeProj", "SPMUtility", "TuistSupport", "TuistGenerator", "TuistCache", "TuistAutomation", "ProjectDescription", "Signals", "RxSwift", "RxBlocking", "Checksum", "TuistLoader", "TuistSigning"]
=======
            dependencies: ["XcodeProj", "SPMUtility", "TuistSupport", "TuistGenerator", "TuistCache", "TuistAutomation", "ProjectDescription", "Signals", "RxSwift", "RxBlocking", "Checksum", "TuistLoader", "TuistInsights"]
>>>>>>> fac70586
        ),
        .testTarget(
            name: "TuistKitTests",
            dependencies: ["TuistKit", "TuistAutomation", "TuistSupportTesting", "TuistCoreTesting", "ProjectDescription", "RxBlocking", "TuistLoaderTesting", "TuistCacheTesting", "TuistGeneratorTesting"]
        ),
        .testTarget(
            name: "TuistKitIntegrationTests",
            dependencies: ["TuistKit", "TuistCoreTesting", "TuistSupportTesting", "ProjectDescription", "RxBlocking", "TuistLoaderTesting"]
        ),
        .target(
            name: "tuist",
            dependencies: ["TuistKit", "ProjectDescription"]
        ),
        .target(
            name: "TuistEnvKit",
            dependencies: ["SPMUtility", "TuistSupport", "RxSwift", "RxBlocking"]
        ),
        .testTarget(
            name: "TuistEnvKitTests",
            dependencies: ["TuistEnvKit", "TuistSupportTesting"]
        ),
        .target(
            name: "tuistenv",
            dependencies: ["TuistEnvKit"]
        ),
        .target(
            name: "ProjectDescription",
            dependencies: []
        ),
        .testTarget(
            name: "ProjectDescriptionTests",
            dependencies: ["ProjectDescription", "TuistSupportTesting"]
        ),
        .target(
            name: "TuistSupport",
            dependencies: ["SPMUtility", "RxSwift", "RxRelay", "Logging"]
        ),
        .target(
            name: "TuistSupportTesting",
            dependencies: ["TuistSupport", "SPMUtility"]
        ),
        .testTarget(
            name: "TuistSupportTests",
            dependencies: ["TuistSupport", "TuistSupportTesting", "RxBlocking"]
        ),
        .testTarget(
            name: "TuistSupportIntegrationTests",
            dependencies: ["TuistSupport", "TuistSupportTesting", "RxBlocking"]
        ),
        .target(
            name: "TuistGenerator",
            dependencies: ["XcodeProj", "SPMUtility", "TuistCore", "TuistSupport"]
        ),
        .target(
            name: "TuistGeneratorTesting",
            dependencies: ["TuistGenerator", "TuistCoreTesting", "TuistSupportTesting"]
        ),
        .testTarget(
            name: "TuistGeneratorTests",
            dependencies: ["TuistGenerator", "TuistSupportTesting", "TuistCoreTesting", "TuistGeneratorTesting"]
        ),
        .testTarget(
            name: "TuistGeneratorIntegrationTests",
            dependencies: ["TuistGenerator", "TuistSupportTesting", "TuistCoreTesting", "TuistGeneratorTesting"]
        ),
        .target(
            name: "TuistCache",
            dependencies: ["XcodeProj", "SPMUtility", "TuistCore", "TuistSupport", "Checksum", "RxSwift"]
        ),
        .testTarget(
            name: "TuistCacheTests",
            dependencies: ["TuistCache", "TuistSupportTesting", "TuistCoreTesting", "RxBlocking"]
        ),
        .target(
            name: "TuistCacheTesting",
            dependencies: ["TuistCache", "SPMUtility", "TuistCore", "RxTest", "RxSwift"]
        ),
        .testTarget(
            name: "TuistCacheIntegrationTests",
            dependencies: ["TuistCache", "TuistSupportTesting", "RxBlocking", "TuistCoreTesting"]
        ),
        .target(
            name: "TuistAutomation",
            dependencies: ["XcodeProj", "SPMUtility", "TuistCore", "TuistSupport", "XcbeautifyLib"]
        ),
        .testTarget(
            name: "TuistAutomationTests",
            dependencies: ["TuistAutomation", "TuistSupportTesting"]
        ),
        .testTarget(
            name: "TuistAutomationIntegrationTests",
            dependencies: ["TuistAutomation", "TuistSupportTesting"]
        ),
        .target(
<<<<<<< HEAD
            name: "TuistSigning",
            dependencies: ["TuistCore", "TuistSupport", "CryptoSwift"]
        ),
        .testTarget(
            name: "TuistSigningTests",
            dependencies: ["TuistSigning", "TuistSupportTesting"]
=======
            name: "TuistInsights",
            dependencies: ["XcodeProj", "SPMUtility", "TuistCore", "TuistSupport", "XcbeautifyLib"]
        ),
        .testTarget(
            name: "TuistInsightsTests",
            dependencies: ["TuistInsights", "TuistSupportTesting"]
        ),
        .testTarget(
            name: "TuistInsightsIntegrationTests",
            dependencies: ["TuistInsights", "TuistSupportTesting"]
>>>>>>> fac70586
        ),
        .target(
            name: "TuistLoader",
            dependencies: ["XcodeProj", "SPMUtility", "TuistCore", "TuistSupport", "ProjectDescription"]
        ),
        .target(
            name: "TuistLoaderTesting",
            dependencies: ["TuistLoader", "SPMUtility", "TuistCore", "ProjectDescription"]
        ),
        .testTarget(
            name: "TuistLoaderTests",
            dependencies: ["TuistLoader", "TuistSupportTesting", "TuistLoaderTesting"]
        ),
        .testTarget(
            name: "TuistLoaderIntegrationTests",
            dependencies: ["TuistLoader", "TuistSupportTesting", "ProjectDescription"]
        ),
        .testTarget(
            name: "TuistIntegrationTests",
            dependencies: ["TuistGenerator", "TuistSupportTesting", "TuistSupport"]
        ),
    ]
)<|MERGE_RESOLUTION|>--- conflicted
+++ resolved
@@ -55,11 +55,7 @@
         ),
         .target(
             name: "TuistKit",
-<<<<<<< HEAD
-            dependencies: ["XcodeProj", "SPMUtility", "TuistSupport", "TuistGenerator", "TuistCache", "TuistAutomation", "ProjectDescription", "Signals", "RxSwift", "RxBlocking", "Checksum", "TuistLoader", "TuistSigning"]
-=======
-            dependencies: ["XcodeProj", "SPMUtility", "TuistSupport", "TuistGenerator", "TuistCache", "TuistAutomation", "ProjectDescription", "Signals", "RxSwift", "RxBlocking", "Checksum", "TuistLoader", "TuistInsights"]
->>>>>>> fac70586
+            dependencies: ["XcodeProj", "SPMUtility", "TuistSupport", "TuistGenerator", "TuistCache", "TuistAutomation", "ProjectDescription", "Signals", "RxSwift", "RxBlocking", "Checksum", "TuistLoader", "TuistInsights", "TuistSigning"]
         ),
         .testTarget(
             name: "TuistKitTests",
@@ -154,14 +150,6 @@
             dependencies: ["TuistAutomation", "TuistSupportTesting"]
         ),
         .target(
-<<<<<<< HEAD
-            name: "TuistSigning",
-            dependencies: ["TuistCore", "TuistSupport", "CryptoSwift"]
-        ),
-        .testTarget(
-            name: "TuistSigningTests",
-            dependencies: ["TuistSigning", "TuistSupportTesting"]
-=======
             name: "TuistInsights",
             dependencies: ["XcodeProj", "SPMUtility", "TuistCore", "TuistSupport", "XcbeautifyLib"]
         ),
@@ -172,7 +160,14 @@
         .testTarget(
             name: "TuistInsightsIntegrationTests",
             dependencies: ["TuistInsights", "TuistSupportTesting"]
->>>>>>> fac70586
+        ),
+        .target(
+            name: "TuistSigning",
+            dependencies: ["TuistCore", "TuistSupport", "CryptoSwift"]
+        ),
+        .testTarget(
+            name: "TuistSigningTests",
+            dependencies: ["TuistSigning", "TuistSupportTesting"]
         ),
         .target(
             name: "TuistLoader",
