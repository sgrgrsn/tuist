--- conflicted
+++ resolved
@@ -42,26 +42,14 @@
         let errorIssues = filter { $0.severity == .error }
         let warningIssues = filter { $0.severity == .warning }
 
-<<<<<<< HEAD
-        if !warningIssues.isEmpty {
-            let message = warningIssues.map { "- \($0.description)" }.joined(separator: "\n")
-            logger.warning("\(message)")
+        for issue in warningIssues {
+            logger.warning("\(issue.description)")
         }
 
-        if !errorIssues.isEmpty {
-            let message = errorIssues.map { "- \($0.description)" }.joined(separator: "\n")
-            logger.error("\(message)")
-
-            throw LintingError()
-=======
-        warningIssues.forEach { issue in
-            Printer.shared.print(warning: "\(issue.description)")
+        for issue in errorIssues {
+            logger.error("\(issue.description)")
         }
-
-        errorIssues.forEach { issue in
-            Printer.shared.print(errorMessage: "\(issue.description)")
->>>>>>> af7e75a3
-        }
+        
         if !errorIssues.isEmpty { throw LintingError() }
     }
 }