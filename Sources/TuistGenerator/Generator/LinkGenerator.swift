--- conflicted
+++ resolved
@@ -78,12 +78,8 @@
         let headersSearchPaths = graph.librariesPublicHeadersFolders(path: path, name: target.name)
         let librarySearchPaths = graph.librariesSearchPaths(path: path, name: target.name)
         let swiftIncludePaths = graph.librariesSwiftIncludePaths(path: path, name: target.name)
-<<<<<<< HEAD
-        let linkableModules = try graph.linkableDependencies(path: path, name: target.name)
+        let linkableModules = try graph.linkableDependencies(path: path, name: target.name, system: system)
         let packages = try graph.packages(path: path, name: target.name)
-=======
-        let linkableModules = try graph.linkableDependencies(path: path, name: target.name, system: system)
->>>>>>> bc1fb583
 
         try generateEmbedPhase(dependencies: embeddableFrameworks,
                                pbxTarget: pbxTarget,
@@ -132,7 +128,7 @@
         packages.forEach { package in
             _ = pbxProject.addSwiftPackage(repositoryURL: package.url,
                                            productName: package.productName,
-                                           versionRules: package.versionRules.xcodeprojValue,
+                                           versionRequirement: package.versionRequirement.xcodeprojValue,
                                            target: pbxTarget)
         }
     }
