--- conflicted
+++ resolved
@@ -11,12 +11,9 @@
 ### Added
 
 - Encrypt/decrypt command https://github.com/tuist/tuist/pull/1127 by @fortmarek
-<<<<<<< HEAD
 - A link to the example app in the uFeatures documentation https://github.com/tuist/tuist/pull/1176 by @pepibumur.
-=======
 - Add ProjectGeneratorGraphMapping protocol and use it from ProjectGenerator https://github.com/tuist/tuist/pull/1178 by @pepibumur
 - `CloudSessionController` component to authenticate users https://github.com/tuist/tuist/pull/1174 by @pepibumur.
->>>>>>> ab91a634
 
 ## 1.5.4
 
